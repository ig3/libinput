--- conflicted
+++ resolved
@@ -1068,17 +1068,6 @@
 }
 
 static struct evdev_dispatch_interface tp_interface = {
-<<<<<<< HEAD
-	tp_process,
-	tp_remove,
-	tp_destroy,
-	tp_device_added,
-	tp_device_removed,
-	tp_device_removed, /* device_suspended, treat as remove */
-	tp_device_added,   /* device_resumed, treat as add */
-	tp_tag_device,
-	NULL,              /* post_added */
-=======
 	tp_interface_process,
 	tp_interface_suspend,
 	tp_interface_remove,
@@ -1088,7 +1077,7 @@
 	tp_interface_device_removed, /* device_suspended, treat as remove */
 	tp_interface_device_added,   /* device_resumed, treat as add */
 	tp_interface_tag_device,
->>>>>>> a6be4399
+	NULL,                        /* post_added */
 };
 
 static void
