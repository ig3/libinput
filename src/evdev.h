--- conflicted
+++ resolved
@@ -60,11 +60,8 @@
 	EVDEV_DEVICE_POINTER = (1 << 0),
 	EVDEV_DEVICE_KEYBOARD = (1 << 1),
 	EVDEV_DEVICE_TOUCH = (1 << 2),
-<<<<<<< HEAD
 	EVDEV_DEVICE_TABLET = (1 << 3),
-=======
 	EVDEV_DEVICE_GESTURE = (1 << 5),
->>>>>>> bc172215
 };
 
 enum evdev_device_tags {
