--- conflicted
+++ resolved
@@ -358,12 +358,9 @@
 extern struct litest_test_device litest_atmel_hover_device;
 extern struct litest_test_device litest_alps_dualpoint_device;
 extern struct litest_test_device litest_mouse_low_dpi_device;
-<<<<<<< HEAD
-extern struct litest_test_device litest_waltop_tablet_device;
-=======
 extern struct litest_test_device litest_generic_multitouch_screen_device;
 extern struct litest_test_device litest_nexus4_device;
->>>>>>> bc172215
+extern struct litest_test_device litest_waltop_tablet_device;
 
 struct litest_test_device* devices[] = {
 	&litest_synaptics_clickpad_device,
@@ -395,12 +392,9 @@
 	&litest_atmel_hover_device,
 	&litest_alps_dualpoint_device,
 	&litest_mouse_low_dpi_device,
-<<<<<<< HEAD
-	&litest_waltop_tablet_device,
-=======
 	&litest_generic_multitouch_screen_device,
 	&litest_nexus4_device,
->>>>>>> bc172215
+	&litest_waltop_tablet_device,
 	NULL,
 };
 
@@ -1453,21 +1447,6 @@
 	litest_touch_move(d, slot, x_to, y_to);
 }
 
-static int32_t
-axis_replacement_value(struct axis_replacement *axes,
-		       int32_t evcode)
-{
-	struct axis_replacement *axis = axes;
-
-	while (axis->evcode != -1) {
-		if (axis->evcode == evcode)
-			return axis->value;
-		axis++;
-	}
-
-	return -1;
-}
-
 static int
 auto_assign_tablet_value(struct litest_device *d,
 			 const struct input_event *ev,
@@ -1821,7 +1800,24 @@
 	case LIBINPUT_EVENT_TOUCH_FRAME:
 		str = "TOUCH FRAME";
 		break;
-<<<<<<< HEAD
+	case LIBINPUT_EVENT_GESTURE_SWIPE_BEGIN:
+		str = "GESTURE SWIPE START";
+		break;
+	case LIBINPUT_EVENT_GESTURE_SWIPE_UPDATE:
+		str = "GESTURE SWIPE UPDATE";
+		break;
+	case LIBINPUT_EVENT_GESTURE_SWIPE_END:
+		str = "GESTURE SWIPE END";
+		break;
+	case LIBINPUT_EVENT_GESTURE_PINCH_BEGIN:
+		str = "GESTURE PINCH START";
+		break;
+	case LIBINPUT_EVENT_GESTURE_PINCH_UPDATE:
+		str = "GESTURE PINCH UPDATE";
+		break;
+	case LIBINPUT_EVENT_GESTURE_PINCH_END:
+		str = "GESTURE PINCH END";
+		break;
 	case LIBINPUT_EVENT_TABLET_AXIS:
 		str = "TABLET AXIS";
 		break;
@@ -1830,25 +1826,6 @@
 		break;
 	case LIBINPUT_EVENT_TABLET_BUTTON:
 		str = "TABLET BUTTON";
-=======
-	case LIBINPUT_EVENT_GESTURE_SWIPE_BEGIN:
-		str = "GESTURE SWIPE START";
-		break;
-	case LIBINPUT_EVENT_GESTURE_SWIPE_UPDATE:
-		str = "GESTURE SWIPE UPDATE";
-		break;
-	case LIBINPUT_EVENT_GESTURE_SWIPE_END:
-		str = "GESTURE SWIPE END";
-		break;
-	case LIBINPUT_EVENT_GESTURE_PINCH_BEGIN:
-		str = "GESTURE PINCH START";
-		break;
-	case LIBINPUT_EVENT_GESTURE_PINCH_UPDATE:
-		str = "GESTURE PINCH UPDATE";
-		break;
-	case LIBINPUT_EVENT_GESTURE_PINCH_END:
-		str = "GESTURE PINCH END";
->>>>>>> bc172215
 		break;
 	}
 	return str;
